--- conflicted
+++ resolved
@@ -54,12 +54,8 @@
 			   __func__ , ## args);		\
 	} while (0)
 
-<<<<<<< HEAD
-=======
 static DEFINE_MUTEX(cmm_mutex);
-static char *version = "cm4000_cs.c v2.4.0gm6 - All bugs added by Harald Welte";
-
->>>>>>> 2a48fc0a
+
 #define	T_1SEC		(HZ)
 #define	T_10MSEC	msecs_to_jiffies(10)
 #define	T_20MSEC	msecs_to_jiffies(20)
