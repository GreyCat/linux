/*
 * Copyright (C) 2012 ARM Ltd.
 *
 * This program is free software; you can redistribute it and/or modify
 * it under the terms of the GNU General Public License version 2 as
 * published by the Free Software Foundation.
 *
 * This program is distributed in the hope that it will be useful,
 * but WITHOUT ANY WARRANTY; without even the implied warranty of
 * MERCHANTABILITY or FITNESS FOR A PARTICULAR PURPOSE.  See the
 * GNU General Public License for more details.
 *
 * You should have received a copy of the GNU General Public License
 * along with this program.  If not, see <http://www.gnu.org/licenses/>.
 */
#ifndef __ASM_SYSCALLS_H
#define __ASM_SYSCALLS_H

#include <linux/linkage.h>
#include <linux/compiler.h>
#include <linux/signal.h>

/*
 * System call wrappers implemented in kernel/entry.S.
 */
<<<<<<< HEAD
asmlinkage long sys_clone_wrapper(unsigned long clone_flags,
				  unsigned long newsp,
				  void __user *parent_tid,
				  unsigned long tls_val,
				  void __user *child_tid);
=======
>>>>>>> 69290397
asmlinkage long sys_rt_sigreturn_wrapper(void);
asmlinkage long sys_sigaltstack_wrapper(const stack_t __user *uss,
					stack_t __user *uoss);

/*
 * AArch64 sys_clone implementation has a different prototype than the generic
 * one (additional TLS value argument).
 */
#define sys_clone	sys_clone

#include <asm-generic/syscalls.h>

#endif	/* __ASM_SYSCALLS_H */<|MERGE_RESOLUTION|>--- conflicted
+++ resolved
@@ -23,14 +23,6 @@
 /*
  * System call wrappers implemented in kernel/entry.S.
  */
-<<<<<<< HEAD
-asmlinkage long sys_clone_wrapper(unsigned long clone_flags,
-				  unsigned long newsp,
-				  void __user *parent_tid,
-				  unsigned long tls_val,
-				  void __user *child_tid);
-=======
->>>>>>> 69290397
 asmlinkage long sys_rt_sigreturn_wrapper(void);
 asmlinkage long sys_sigaltstack_wrapper(const stack_t __user *uss,
 					stack_t __user *uoss);
