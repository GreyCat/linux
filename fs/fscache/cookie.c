--- conflicted
+++ resolved
@@ -655,10 +655,7 @@
 {
 	struct fscache_operation *op;
 	struct fscache_object *object;
-<<<<<<< HEAD
-=======
 	bool wake_cookie = false;
->>>>>>> d8ec26d7
 	int ret;
 
 	_enter("%p,", cookie);
@@ -682,12 +679,8 @@
 
 	spin_lock(&cookie->lock);
 
-<<<<<<< HEAD
-	if (hlist_empty(&cookie->backing_objects))
-=======
 	if (!fscache_cookie_enabled(cookie) ||
 	    hlist_empty(&cookie->backing_objects))
->>>>>>> d8ec26d7
 		goto inconsistent;
 	object = hlist_entry(cookie->backing_objects.first,
 			     struct fscache_object, cookie_link);
@@ -696,11 +689,7 @@
 
 	op->debug_id = atomic_inc_return(&fscache_op_debug_id);
 
-<<<<<<< HEAD
-	atomic_inc(&cookie->n_active);
-=======
 	__fscache_use_cookie(cookie);
->>>>>>> d8ec26d7
 	if (fscache_submit_op(object, op) < 0)
 		goto submit_failed;
 
@@ -722,17 +711,11 @@
 	return ret;
 
 submit_failed:
-<<<<<<< HEAD
-	atomic_dec(&cookie->n_active);
-inconsistent:
-	spin_unlock(&cookie->lock);
-=======
 	wake_cookie = __fscache_unuse_cookie(cookie);
 inconsistent:
 	spin_unlock(&cookie->lock);
 	if (wake_cookie)
 		__fscache_wake_unused_cookie(cookie);
->>>>>>> d8ec26d7
 	kfree(op);
 	_leave(" = -ESTALE");
 	return -ESTALE;
